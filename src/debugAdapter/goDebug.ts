/*---------------------------------------------------------
 * Copyright (C) Microsoft Corporation. All rights reserved.
 * Licensed under the MIT License. See License.txt in the project root for license information.
 *--------------------------------------------------------*/

import { DebugProtocol } from 'vscode-debugprotocol';
import { DebugSession, InitializedEvent, TerminatedEvent, ThreadEvent, StoppedEvent, OutputEvent, Thread, StackFrame, Scope, Source, Handles } from 'vscode-debugadapter';
import { readFileSync, existsSync, lstatSync } from 'fs';
import { basename, dirname } from 'path';
import { spawn, ChildProcess } from 'child_process';
import { Client, RPCConnection } from 'json-rpc2';
import { getBinPath } from '../goPath';

require('console-stamp')(console);

// This enum should stay in sync with https://golang.org/pkg/reflect/#Kind

enum GoReflectKind {
	Invalid = 0,
	Bool,
	Int,
	Int8,
	Int16,
	Int32,
	Int64,
	Uint,
	Uint8,
	Uint16,
	Uint32,
	Uint64,
	Uintptr,
	Float32,
	Float64,
	Complex64,
	Complex128,
	Array,
	Chan,
	Func,
	Interface,
	Map,
	Ptr,
	Slice,
	String,
	Struct,
	UnsafePointer
}

// These types should stay in sync with:
// https://github.com/derekparker/delve/blob/master/service/api/types.go

interface DebuggerState {
	exited: boolean;
	exitStatus: number;
	breakPoint: DebugBreakpoint;
	breakPointInfo: {};
	currentThread: DebugThread;
	currentGoroutine: DebugGoroutine;
}

interface DebugBreakpoint {
	addr: number;
	continue: boolean;
	file: string;
	functionName?: string;
	goroutine: boolean;
	id: number;
	line: number;
	stacktrace: number;
	variables?: DebugVariable[];
}

interface DebugThread {
	file: string;
	id: number;
	line: number;
	pc: number;
	function?: DebugFunction;
};

interface DebugLocation {
	pc: number;
	file: string;
	line: number;
	function: DebugFunction;
}

interface DebugFunction {
	name: string;
	value: number;
	type: number;
	goType: number;
	args: DebugVariable[];
	locals: DebugVariable[];
}

interface DebugVariable {
	name: string;
	addr: number;
	type: string;
	realType: string;
	kind: GoReflectKind;
	value: string;
	len: number;
	cap: number;
	children: DebugVariable[];
	unreadable: string;
}

interface DebugGoroutine {
	id: number;
	currentLoc: DebugLocation;
	userCurrentLoc: DebugLocation;
	goStatementLoc: DebugLocation;
}

interface DebuggerCommand {
	name: string;
	threadID?: number;
	goroutineID?: number;
}

// This interface should always match the schema found in `package.json`.
interface LaunchRequestArguments extends DebugProtocol.LaunchRequestArguments {
	program: string;
	stopOnEntry?: boolean;
	args?: string[];
	cwd?: string;
	env?: { [key: string]: string; };
	mode?: string;
	remotePath?: string;
	port?: number;
	host?: string;
	buildFlags?: string;
	init?: string;
}

// Note: Only turn this on when debugging the debugAdapter.
// See https://github.com/Microsoft/vscode-go/issues/206#issuecomment-194571950
const DEBUG = false;
function log(msg?: any, ...args) {
	if (DEBUG) {
		console.warn(msg, ...args);
	}
}
function logError(msg?: any, ...args) {
	if (DEBUG) {
		console.error(msg, ...args);
	}
}

class Delve {
	program: string;
	remotePath: string;
	debugProcess: ChildProcess;
	connection: Promise<RPCConnection>;
	onstdout: (str: string) => void;
	onstderr: (str: string) => void;

	constructor(mode: string, remotePath: string, port: number, host:string, program: string, args: string[], cwd: string, env: { [key: string]: string }, buildFlags: string, init: string) {
		this.program = program;
		this.remotePath = remotePath;
		this.connection = new Promise((resolve, reject) => {
			let serverRunning = false;
			if (mode === 'remote') {
				this.debugProcess = null;
				serverRunning = true;  //assume server is running when in remote mode
				connectClient(port, host);
			}
			else
			{
				let dlv = getBinPath('dlv');
				log('Using dlv at: ', dlv);
				if (!existsSync(dlv)) {
					return reject('Cannot find Delve debugger. Ensure it is in your `GOPATH/bin` or `PATH`.');
				}
				let dlvEnv: Object = null;
				if (env) {
					dlvEnv = {};
					for (let k in process.env) {
						dlvEnv[k] = process.env[k];
					}
					for (let k in env) {
						dlvEnv[k] = env[k];
					}
				}
				let dlvArgs = [mode || 'debug'];
				if (mode === 'exec') {
					dlvArgs = dlvArgs.concat([program]);
				}
				dlvArgs = dlvArgs.concat(['--headless=true', '--listen=' + host + ':' + port.toString(), '--log']);
				if (buildFlags) {
					dlvArgs = dlvArgs.concat(['--build-flags=' + buildFlags]);
				}
				if (init) {
					dlvArgs = dlvArgs.concat(['--init=' + init]);
				}
				if (args) {
					dlvArgs = dlvArgs.concat(['--', ...args]);
				}

				let dlvCwd = dirname(program);
				try {
					if (lstatSync(program).isDirectory()) {
						dlvCwd = program;
					}
				} catch (e) { }
				this.debugProcess = spawn(dlv, dlvArgs, {
					cwd: dlvCwd,
					env: dlvEnv,
				});
			}

			function connectClient(port: number, host: string) {
				 let client = Client.$create(port, host);
				client.connectSocket((err, conn) => {
					if (err) return reject(err);
					// Add a slight delay to avoid issues on Linux with
					// Delve failing calls made shortly after connection. 
					setTimeout(() =>
						resolve(conn),
						200);
				});
			 }

			 if (this.debugProcess != null) {
				this.debugProcess.stderr.on('data', chunk => {
					let str = chunk.toString();
					if (this.onstderr) { this.onstderr(str); }
					if (!serverRunning) {
						serverRunning = true;
						connectClient(port, host);
					}
				});
				this.debugProcess.stdout.on('data', chunk => {
					let str = chunk.toString();
					if (this.onstdout) { this.onstdout(str); }
				});
				this.debugProcess.on('close', function(code) {
					// TODO: Report `dlv` crash to user.
					console.error('Process exiting with code: ' + code);
				});
				this.debugProcess.on('error', function(err) {
					reject(err);
				});
			}
<<<<<<< HEAD
=======

			this.debugProcess.stderr.on('data', chunk => {
				let str = chunk.toString();
				if (this.onstderr) { this.onstderr(str); }
				if (!serverRunning) {
					serverRunning = true;
					connectClient();
				}
			});
			this.debugProcess.stdout.on('data', chunk => {
				let str = chunk.toString();
				if (this.onstdout) { this.onstdout(str); }
			});
			this.debugProcess.on('close', function(code) {
				// TODO: Report `dlv` crash to user. 
				logError('Process exiting with code: ' + code);
			});
			this.debugProcess.on('error', function(err) {
				reject(err);
			});
>>>>>>> de754a38
		});
	}

	call<T>(command: string, args: any[], callback: (err: Error, results: T) => void) {
		this.connection.then(conn => {
			conn.call('RPCServer.' + command, args, callback);
		}, err => {
			callback(err, null);
		});
	}

	callPromise<T>(command: string, args: any[]): Promise<T> {
		return new Promise<T>((resolve, reject) => {
			this.connection.then(conn => {
				conn.call<T>('RPCServer.' + command, args, (err, res) => {
					if (err) return reject(err);
					resolve(res);
				});
			}, err => {
				reject(err);
			});
		});
	}

	close() {
		if (this.debugProcess === null) {
			this.call<DebuggerState>('Command', [{ name: 'halt' }], (err, state) => {
				if (err) {
					console.error('Failed to halt.');
				}
				// else TODO:  Can't find a way to kill remote delve.
				// {
				//     this.call<number>('Detach', [true], (err, ret) => {
				//         if (err) {
				//             console.error('Failed to detach.');
				//         }
				// 	});
				// }
			});
		}
		else this.debugProcess.kill();
	}
}

class GoDebugSession extends DebugSession {

	private _variableHandles: Handles<DebugVariable>;
	private breakpoints: Map<string, DebugBreakpoint[]>;
	private threads: Set<number>;
	private debugState: DebuggerState;
	private delve: Delve;
	private initialBreakpointsSetPromise: Promise<void>;
	private signalInitialBreakpointsSet: () => void;

	public constructor(debuggerLinesStartAt1: boolean, isServer: boolean = false) {
		super(debuggerLinesStartAt1, isServer);
		this._variableHandles = new Handles<DebugVariable>();
		this.threads = new Set<number>();
		this.debugState = null;
		this.delve = null;
		this.breakpoints = new Map<string, DebugBreakpoint[]>();
		this.initialBreakpointsSetPromise = new Promise<void>((resolve, reject) => this.signalInitialBreakpointsSet = resolve);
	}

	protected initializeRequest(response: DebugProtocol.InitializeResponse, args: DebugProtocol.InitializeRequestArguments): void {
		log('InitializeRequest');
		// This debug adapter implements the configurationDoneRequest.
		response.body.supportsConfigurationDoneRequest = true;
		this.sendResponse(response);
		log('InitializeResponse');
		this.sendEvent(new InitializedEvent());
		log('InitializeEvent');
	}

	protected launchRequest(response: DebugProtocol.LaunchResponse, args: LaunchRequestArguments): void {
		// Launch the Delve debugger on the program
		let remotePath = typeof args.remotePath === 'undefined' ? "":args.remotePath;
		let port = typeof args.port === 'undefined' ? 2345:args.port;
		let host = typeof args.host === 'undefined' ? "127.0.0.1":args.host;
		this.delve = new Delve(args.mode, remotePath, port, host, args.program, args.args, args.cwd, args.env, args.buildFlags, args.init);
		this.delve.onstdout = (str: string) => {
			this.sendEvent(new OutputEvent(str, 'stdout'));
		};
		this.delve.onstderr = (str: string) => {
			this.sendEvent(new OutputEvent(str, 'stderr'));
		};

		this.delve.connection.then(() =>
			this.initialBreakpointsSetPromise
		).then(() => {
			if (args.stopOnEntry) {
				this.sendEvent(new StoppedEvent('breakpoint', 0));
				log('StoppedEvent("breakpoint")');
				this.sendResponse(response);
			} else {
				this.continueRequest(response);
			}
		}, err => {
			this.sendErrorResponse(response, 3000, 'Failed to continue: "{e}"', { e: err.toString() });
			log('ContinueResponse');
		});
	}

	protected disconnectRequest(response: DebugProtocol.DisconnectResponse, args: DebugProtocol.DisconnectArguments): void {
		log('DisconnectRequest');
		this.delve.close();
		super.disconnectRequest(response, args);
		log('DisconnectResponse');
	}

	protected configurationDoneRequest(response: DebugProtocol.ConfigurationDoneResponse, args: DebugProtocol.ConfigurationDoneArguments): void {
		log('ConfigurationDoneRequest');
		this.signalInitialBreakpointsSet();
		this.sendResponse(response);
		log('ConfigurationDoneRequest');
	}

	protected toDebuggerPath(path): string {
		if (this.delve.remotePath.length === 0)
			return this.convertClientPathToDebugger(path);
		return path.replace(this.delve.program, this.delve.remotePath);
	}

	protected toLocalPath(path): string {
		if (this.delve.remotePath.length === 0)
			return this.convertDebuggerPathToClient(path);
		return path.replace(this.delve.remotePath, this.delve.program);
	}

	protected setBreakPointsRequest(response: DebugProtocol.SetBreakpointsResponse, args: DebugProtocol.SetBreakpointsArguments): void {
		log('SetBreakPointsRequest');
		if (!this.breakpoints.get(args.source.path)) {
			this.breakpoints.set(args.source.path, []);
		}
		let file = args.source.path;
		let remotePath = this.toDebuggerPath(file)
		let existingBPs = this.breakpoints.get(file);
		Promise.all(this.breakpoints.get(file).map(existingBP => {
			log('Clearing: ' + existingBP.id);
			return this.delve.callPromise<DebugBreakpoint>('ClearBreakpoint', [existingBP.id]);
		})).then(() => {
			log('All cleared');
			return Promise.all(args.lines.map(line => {
<<<<<<< HEAD
				if (this.delve.remotePath.length == 0)
					log('Creating on: ' + file + ':' + line);
				else log('Creating on: ' + file + ' (' + remotePath + ') :' + line);
				return this.delve.callPromise<DebugBreakpoint>('CreateBreakpoint', [{ file: remotePath, line }]).catch(err => null);
=======
				log('Creating on: ' + file + ':' + line);
				return this.delve.callPromise<DebugBreakpoint>('CreateBreakpoint', [{ file, line }]).catch(err => {
					log('Error on CreateBreakpoint');
					return null;
				});
>>>>>>> de754a38
			}));
		}).then(newBreakpoints => {
			log('All set:' + JSON.stringify(newBreakpoints));
			let breakpoints = newBreakpoints.map((bp, i) => {
				if (bp) {
					return { verified: true, line: bp.line };
				} else {
					return { verified: false, line: args.lines[i] };
				}
			});
			this.breakpoints.set(args.source.path, newBreakpoints.filter(x => !!x));
			return breakpoints;
		}).then(breakpoints => {
			response.body = { breakpoints };
			this.sendResponse(response);
			log('SetBreakPointsResponse');
		}, err => {
			this.sendErrorResponse(response, 2002, 'Failed to set breakpoint: "{e}"', { e: err.toString() });
			logError(err);
		});
	}

	protected threadsRequest(response: DebugProtocol.ThreadsResponse): void {
		log('ThreadsRequest');
		this.delve.call<DebugGoroutine[]>('ListGoroutines', [], (err, goroutines) => {
			if (err) {
				logError('Failed to get threads.');
				return this.sendErrorResponse(response, 2003, 'Unable to display threads: "{e}"', { e: err.toString() });
			}
			log(goroutines);
			let threads = goroutines.map(goroutine =>
				new Thread(
					goroutine.id,
					goroutine.userCurrentLoc.function ? goroutine.userCurrentLoc.function.name : (goroutine.userCurrentLoc.file + '@' + goroutine.userCurrentLoc.line)
				)
			);
			response.body = { threads };
			this.sendResponse(response);
			log('ThreadsResponse');
			log(threads);
		});
	}

	protected stackTraceRequest(response: DebugProtocol.StackTraceResponse, args: DebugProtocol.StackTraceArguments): void {
		log('StackTraceRequest');
		this.delve.call<DebugLocation[]>('StacktraceGoroutine', [{ id: args.threadId, depth: args.levels }], (err, locations) => {
			if (err) {
				logError('Failed to produce stack trace!');
				return this.sendErrorResponse(response, 2004, 'Unable to produce stack trace: "{e}"', { e: err.toString() });
			}
			log(locations);
			let stackFrames = locations.map((location, i) =>
				new StackFrame(
					i,
					location.function ? location.function.name : '<unknown>',
					new Source(
						basename(location.file),
						this.toLocalPath(location.file)
						//this.convertDebuggerPathToClient(location.file)
					),
					location.line,
					0
				)
			);
			response.body = { stackFrames };
			this.sendResponse(response);
			log('StackTraceResponse');
		});
	}

	protected scopesRequest(response: DebugProtocol.ScopesResponse, args: DebugProtocol.ScopesArguments): void {
		log('ScopesRequest');
		this.delve.call<DebugVariable[]>('ListLocalVars', [{ goroutineID: this.debugState.currentGoroutine.id, frame: args.frameId }], (err, locals) => {
			if (err) {
				logError('Failed to list local variables.');
				return this.sendErrorResponse(response, 2005, 'Unable to list locals: "{e}"', { e: err.toString() });
			}
			log(locals);
			this.delve.call<DebugVariable[]>('ListFunctionArgs', [{ goroutineID: this.debugState.currentGoroutine.id, frame: args.frameId }], (err, args) => {
				if (err) {
					logError('Failed to list function args.');
					return this.sendErrorResponse(response, 2006, 'Unable to list args: "{e}"', { e: err.toString() });
				}
				log(args);
				let vars = args.concat(locals);

				let scopes = new Array<Scope>();
				let localVariables = {
					name: 'Local',
					addr: 0,
					type: '',
					realType: '',
					kind: 0,
					value: '',
					len: 0,
					cap: 0,
					children: vars,
					unreadable: ''
				};
				scopes.push(new Scope('Local', this._variableHandles.create(localVariables), false));
				response.body = { scopes };
				this.sendResponse(response);
				log('ScopesResponse');
			});
		});
	}

	private convertDebugVariableToProtocolVariable(v: DebugVariable, i: number): { result: string; variablesReference: number; } {
		if (v.kind === GoReflectKind.Ptr || v.kind === GoReflectKind.UnsafePointer) {
			if (v.children[0].addr === 0) {
				return {
					result: 'nil <' + v.type + '>',
					variablesReference: 0
				};
			} else if (v.children[0].type === 'void') {
				return {
					result: 'void',
					variablesReference: 0
				};
			} else {
				return {
					result: '<' + v.type + '>',
					variablesReference: v.children[0].children.length > 0 ? this._variableHandles.create(v.children[0]) : 0
				};
			}
		} else if (v.kind === GoReflectKind.Slice) {
			return {
				result: '<' + v.type + '> (length: ' + v.len + ', cap: ' + v.cap + ')',
				variablesReference: this._variableHandles.create(v)
			};
		} else if (v.kind === GoReflectKind.Array) {
			return {
				result: '<' + v.type + '>',
				variablesReference: this._variableHandles.create(v)
			};
		} else if (v.kind === GoReflectKind.String) {
			return {
				result: v.unreadable ? ('<' + v.unreadable + '>') : ('"' + v.value + '"'),
				variablesReference: 0
			};
		} else {
			return {
				result: v.value || ('<' + v.type + '>'),
				variablesReference: v.children.length > 0 ? this._variableHandles.create(v) : 0
			};
		}
	}

	protected variablesRequest(response: DebugProtocol.VariablesResponse, args: DebugProtocol.VariablesArguments): void {
		log('VariablesRequest');
		let vari = this._variableHandles.get(args.variablesReference);
		let variables;
		if (vari.kind === GoReflectKind.Array || vari.kind === GoReflectKind.Slice || vari.kind === GoReflectKind.Map) {
			variables = vari.children.map((v, i) => {
				let { result, variablesReference} = this.convertDebugVariableToProtocolVariable(v, i);
				return {
					name: '[' + i + ']',
					value: result,
					variablesReference
				};
			});
		} else {
			variables = vari.children.map((v, i) => {
				let { result, variablesReference} = this.convertDebugVariableToProtocolVariable(v, i);
				return {
					name: v.name,
					value: result,
					variablesReference
				};
			});
		}
		log(JSON.stringify(variables, null, ' '));
		response.body = { variables };
		this.sendResponse(response);
		log('VariablesResponse');
	}

	private handleReenterDebug(reason: string): void {
		if (this.debugState.exited) {
			this.sendEvent(new TerminatedEvent());
			log('TerminatedEvent');
		} else {
			// [TODO] Can we avoid doing this? https://github.com/Microsoft/vscode/issues/40#issuecomment-161999881
			this.delve.call<DebugGoroutine[]>('ListGoroutines', [], (err, goroutines) => {
				if (err) {
					logError('Failed to get threads.');
				}
				// Assume we need to stop all the threads we saw before...
				let needsToBeStopped = new Set<number>();
				this.threads.forEach(id => needsToBeStopped.add(id));
				for (let goroutine of goroutines) {
					// ...but delete from list of threads to stop if we still see it
					needsToBeStopped.delete(goroutine.id);
					if (!this.threads.has(goroutine.id)) {
						// Send started event if it's new
						this.sendEvent(new ThreadEvent('started', goroutine.id));
					}
					this.threads.add(goroutine.id);
				}
				// Send existed event if it's no longer there
				needsToBeStopped.forEach(id => {
					this.sendEvent(new ThreadEvent('exited', id));
					this.threads.delete(id);
				});

				this.sendEvent(new StoppedEvent(reason, this.debugState.currentGoroutine.id));
				log('StoppedEvent("' + reason + '")');
			});
		}
	}

	protected continueRequest(response: DebugProtocol.ContinueResponse): void {
		log('ContinueRequest');
		this.delve.call<DebuggerState>('Command', [{ name: 'continue' }], (err, state) => {
			if (err) {
				logError('Failed to continue.');
			}
			log(state);
			this.debugState = state;
			this.handleReenterDebug('breakpoint');
		});
		this.sendResponse(response);
		log('ContinueResponse');
	}

	protected nextRequest(response: DebugProtocol.NextResponse): void {
		log('NextRequest');
		this.delve.call<DebuggerState>('Command', [{ name: 'next' }], (err, state) => {
			if (err) {
				logError('Failed to next.');
			}
			log(state);
			this.debugState = state;
			this.handleReenterDebug('step');
		});
		this.sendResponse(response);
		log('NextResponse');
	}

	protected stepInRequest(response: DebugProtocol.StepInResponse): void {
		log('StepInRequest');
		this.delve.call<DebuggerState>('Command', [{ name: 'step' }], (err, state) => {
			if (err) {
				logError('Failed to step.');
			}
			log(state);
			this.debugState = state;
			this.handleReenterDebug('step');
		});
		this.sendResponse(response);
		log('StepInResponse');
	}

	protected stepOutRequest(response: DebugProtocol.StepOutResponse): void {
		logError('Not yet implemented: stepOutRequest');
		this.sendErrorResponse(response, 2000, 'Step out is not yet supported');
	}

	protected pauseRequest(response: DebugProtocol.PauseResponse): void {
		log('PauseRequest');
		this.delve.call<DebuggerState>('Command', [{ name: 'halt' }], (err, state) => {
			if (err) {
				logError('Failed to halt.');
				return this.sendErrorResponse(response, 2010, 'Unable to halt execution: "{e}"', { e: err.toString() });
			}
			log(state);
			this.sendResponse(response);
			log('PauseResponse');
		});
	}

	protected evaluateRequest(response: DebugProtocol.EvaluateResponse, args: DebugProtocol.EvaluateArguments): void {
		log('EvaluateRequest');
		let evalSymbolArgs = {
			symbol: args.expression,
			scope: {
				goroutineID: this.debugState.currentGoroutine.id,
				frame: args.frameId
			}
		};
		this.delve.call<DebugVariable>('EvalSymbol', [evalSymbolArgs], (err, variable) => {
			if (err) {
				logError('Failed to eval expression: ', JSON.stringify(evalSymbolArgs, null, ' '));
				return this.sendErrorResponse(response, 2009, 'Unable to eval expression: "{e}"', { e: err.toString() });
			}
			response.body = this.convertDebugVariableToProtocolVariable(variable, 0);
			this.sendResponse(response);
			log('EvaluateResponse');
		});
	}
}

DebugSession.run(GoDebugSession);<|MERGE_RESOLUTION|>--- conflicted
+++ resolved
@@ -156,62 +156,60 @@
 	onstdout: (str: string) => void;
 	onstderr: (str: string) => void;
 
-	constructor(mode: string, remotePath: string, port: number, host:string, program: string, args: string[], cwd: string, env: { [key: string]: string }, buildFlags: string, init: string) {
+	constructor(mode: string, remotePath: string, port: number, host: string, program: string, args: string[], cwd: string, env: { [key: string]: string }, buildFlags: string, init: string) {
 		this.program = program;
 		this.remotePath = remotePath;
 		this.connection = new Promise((resolve, reject) => {
 			let serverRunning = false;
 			if (mode === 'remote') {
 				this.debugProcess = null;
-				serverRunning = true;  //assume server is running when in remote mode
+				serverRunning = true;  // assume server is running when in remote mode
 				connectClient(port, host);
-			}
-			else
-			{
-				let dlv = getBinPath('dlv');
-				log('Using dlv at: ', dlv);
-				if (!existsSync(dlv)) {
-					return reject('Cannot find Delve debugger. Ensure it is in your `GOPATH/bin` or `PATH`.');
-				}
-				let dlvEnv: Object = null;
-				if (env) {
-					dlvEnv = {};
-					for (let k in process.env) {
-						dlvEnv[k] = process.env[k];
-					}
-					for (let k in env) {
-						dlvEnv[k] = env[k];
-					}
-				}
-				let dlvArgs = [mode || 'debug'];
-				if (mode === 'exec') {
-					dlvArgs = dlvArgs.concat([program]);
-				}
-				dlvArgs = dlvArgs.concat(['--headless=true', '--listen=' + host + ':' + port.toString(), '--log']);
-				if (buildFlags) {
-					dlvArgs = dlvArgs.concat(['--build-flags=' + buildFlags]);
-				}
-				if (init) {
-					dlvArgs = dlvArgs.concat(['--init=' + init]);
-				}
-				if (args) {
-					dlvArgs = dlvArgs.concat(['--', ...args]);
-				}
-
-				let dlvCwd = dirname(program);
-				try {
-					if (lstatSync(program).isDirectory()) {
-						dlvCwd = program;
-					}
-				} catch (e) { }
-				this.debugProcess = spawn(dlv, dlvArgs, {
-					cwd: dlvCwd,
-					env: dlvEnv,
-				});
-			}
+				return;
+			}
+			let dlv = getBinPath('dlv');
+			log('Using dlv at: ', dlv);
+			if (!existsSync(dlv)) {
+				return reject('Cannot find Delve debugger. Ensure it is in your `GOPATH/bin` or `PATH`.');
+			}
+			let dlvEnv: Object = null;
+			if (env) {
+				dlvEnv = {};
+				for (let k in process.env) {
+					dlvEnv[k] = process.env[k];
+				}
+				for (let k in env) {
+					dlvEnv[k] = env[k];
+				}
+			}
+			let dlvArgs = [mode || 'debug'];
+			if (mode === 'exec') {
+				dlvArgs = dlvArgs.concat([program]);
+			}
+			dlvArgs = dlvArgs.concat(['--headless=true', '--listen=' + host + ':' + port.toString(), '--log']);
+			if (buildFlags) {
+				dlvArgs = dlvArgs.concat(['--build-flags=' + buildFlags]);
+			}
+			if (init) {
+				dlvArgs = dlvArgs.concat(['--init=' + init]);
+			}
+			if (args) {
+				dlvArgs = dlvArgs.concat(['--', ...args]);
+			}
+
+			let dlvCwd = dirname(program);
+			try {
+				if (lstatSync(program).isDirectory()) {
+					dlvCwd = program;
+				}
+			} catch (e) { }
+			this.debugProcess = spawn(dlv, dlvArgs, {
+				cwd: dlvCwd,
+				env: dlvEnv,
+			});
 
 			function connectClient(port: number, host: string) {
-				 let client = Client.$create(port, host);
+				let client = Client.$create(port, host);
 				client.connectSocket((err, conn) => {
 					if (err) return reject(err);
 					// Add a slight delay to avoid issues on Linux with
@@ -220,38 +218,14 @@
 						resolve(conn),
 						200);
 				});
-			 }
-
-			 if (this.debugProcess != null) {
-				this.debugProcess.stderr.on('data', chunk => {
-					let str = chunk.toString();
-					if (this.onstderr) { this.onstderr(str); }
-					if (!serverRunning) {
-						serverRunning = true;
-						connectClient(port, host);
-					}
-				});
-				this.debugProcess.stdout.on('data', chunk => {
-					let str = chunk.toString();
-					if (this.onstdout) { this.onstdout(str); }
-				});
-				this.debugProcess.on('close', function(code) {
-					// TODO: Report `dlv` crash to user.
-					console.error('Process exiting with code: ' + code);
-				});
-				this.debugProcess.on('error', function(err) {
-					reject(err);
-				});
-			}
-<<<<<<< HEAD
-=======
+			}
 
 			this.debugProcess.stderr.on('data', chunk => {
 				let str = chunk.toString();
 				if (this.onstderr) { this.onstderr(str); }
 				if (!serverRunning) {
 					serverRunning = true;
-					connectClient();
+					connectClient(port, host);
 				}
 			});
 			this.debugProcess.stdout.on('data', chunk => {
@@ -259,13 +233,12 @@
 				if (this.onstdout) { this.onstdout(str); }
 			});
 			this.debugProcess.on('close', function(code) {
-				// TODO: Report `dlv` crash to user. 
-				logError('Process exiting with code: ' + code);
+				// TODO: Report `dlv` crash to user.
+				console.error('Process exiting with code: ' + code);
 			});
 			this.debugProcess.on('error', function(err) {
 				reject(err);
 			});
->>>>>>> de754a38
 		});
 	}
 
@@ -296,14 +269,6 @@
 				if (err) {
 					console.error('Failed to halt.');
 				}
-				// else TODO:  Can't find a way to kill remote delve.
-				// {
-				//     this.call<number>('Detach', [true], (err, ret) => {
-				//         if (err) {
-				//             console.error('Failed to detach.');
-				//         }
-				// 	});
-				// }
 			});
 		}
 		else this.debugProcess.kill();
@@ -342,9 +307,16 @@
 
 	protected launchRequest(response: DebugProtocol.LaunchResponse, args: LaunchRequestArguments): void {
 		// Launch the Delve debugger on the program
-		let remotePath = typeof args.remotePath === 'undefined' ? "":args.remotePath;
-		let port = typeof args.port === 'undefined' ? 2345:args.port;
-		let host = typeof args.host === 'undefined' ? "127.0.0.1":args.host;
+		let remotePath = args.remotePath || '';
+		let port = args.port || 2345;
+		let host = args.host || '127.0.0.1';
+
+		if (remotePath.length > 0) {
+			if ((remotePath.endsWith('\\')) || (remotePath.endsWith('/'))) {
+				remotePath = remotePath.substring(0, remotePath.length - 1);
+			}
+		}
+
 		this.delve = new Delve(args.mode, remotePath, port, host, args.program, args.args, args.cwd, args.env, args.buildFlags, args.init);
 		this.delve.onstdout = (str: string) => {
 			this.sendEvent(new OutputEvent(str, 'stdout'));
@@ -401,7 +373,7 @@
 			this.breakpoints.set(args.source.path, []);
 		}
 		let file = args.source.path;
-		let remotePath = this.toDebuggerPath(file)
+		let remoteFile = this.toDebuggerPath(file);
 		let existingBPs = this.breakpoints.get(file);
 		Promise.all(this.breakpoints.get(file).map(existingBP => {
 			log('Clearing: ' + existingBP.id);
@@ -409,18 +381,13 @@
 		})).then(() => {
 			log('All cleared');
 			return Promise.all(args.lines.map(line => {
-<<<<<<< HEAD
-				if (this.delve.remotePath.length == 0)
+				if (this.delve.remotePath.length === 0)
 					log('Creating on: ' + file + ':' + line);
-				else log('Creating on: ' + file + ' (' + remotePath + ') :' + line);
-				return this.delve.callPromise<DebugBreakpoint>('CreateBreakpoint', [{ file: remotePath, line }]).catch(err => null);
-=======
-				log('Creating on: ' + file + ':' + line);
-				return this.delve.callPromise<DebugBreakpoint>('CreateBreakpoint', [{ file, line }]).catch(err => {
+				else log('Creating on: ' + file + ' (' + remoteFile + ') :' + line);
+				return this.delve.callPromise<DebugBreakpoint>('CreateBreakpoint', [{ file: remoteFile, line }]).catch(err => {
 					log('Error on CreateBreakpoint');
 					return null;
 				});
->>>>>>> de754a38
 			}));
 		}).then(newBreakpoints => {
 			log('All set:' + JSON.stringify(newBreakpoints));
@@ -479,7 +446,7 @@
 					new Source(
 						basename(location.file),
 						this.toLocalPath(location.file)
-						//this.convertDebuggerPathToClient(location.file)
+						// this.convertDebuggerPathToClient(location.file)
 					),
 					location.line,
 					0
